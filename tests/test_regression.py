# pylint: disable = redefined-outer-name

import pytest
import P4

from . import utils
from .utils import python
from .perforce_utils import P4TestEnvironment


def test_which_universum_is_tested(docker_main, pytestconfig):
    # THIS TEST PATCHES ACTUAL SOURCES! Discretion is advised
    init_file = pytestconfig.rootpath.joinpath("universum", "__init__.py")
    backup = init_file.read_bytes()
    test_line = utils.randomize_name("THIS IS A TESTING VERSION")
    init_file.write_text(f"""__title__ = "Universum"
__version__ = "{test_line}"
""")
    output = docker_main.run(utils.simple_test_config, vcs_type="none")
    init_file.write_bytes(backup)
    assert test_line in output

    docker_main.environment.assert_successful_execution("pip uninstall -y universum")
    docker_main.run(utils.simple_test_config, vcs_type="none", force_installed=True, expected_to_fail=True)
    docker_main.clean_artifacts()
    docker_main.run(utils.simple_test_config, vcs_type="none")  # not expected to fail
    if utils.reuse_docker_containers():
        docker_main.environment.install_python_module(docker_main.working_dir)


@pytest.fixture(name='print_text_on_teardown')
def fixture_print_text_on_teardown():
    yield
    print("TearDown fixture output must be handled by 'detect_fails' fixture")


def test_teardown_fixture_output_verification(print_text_on_teardown):
    pass


@pytest.mark.parametrize("should_not_execute", [True, False], ids=['no-sources', 'deleted-sources'])
def test_clean_sources_exception(tmpdir, stdout_checker, should_not_execute):
    env = utils.LocalTestEnvironment(tmpdir, "main")
    env.settings.Vcs.type = "none"
    source_directory = tmpdir
    if should_not_execute:
        source_directory = source_directory / 'nonexisting_dir'
    env.settings.LocalMainVcs.source_dir = str(source_directory)
    env.configs_file.write(f"""
from universum.configuration_support import Configuration

configs = Configuration([dict(name="Test configuration",
                              command=["bash", "-c", "rm -rf {env.settings.ProjectDirectory.project_root}"])])
""")

    env.run(expect_failure=should_not_execute)
    error_message = f"[Errno 2] No such file or directory: '{env.settings.ProjectDirectory.project_root}'"
    stdout_checker.assert_has_calls_with_param(error_message)


def test_non_utf8_environment(docker_main):
    # POSIX has no 'UTF-8' in it's name, but supports Unicode
    output = docker_main.run("""
from universum.configuration_support import Configuration

configs = Configuration([dict(name="Test configuration", command=["ls", "-la"])])
""", vcs_type="none", environment=['LANG=POSIX', 'LC_ALL=POSIX'])
    assert "\u2514" in output

    # 'en_US', unlike 'en_US.UTF-8', is latin-1
    docker_main.clean_artifacts()
    docker_main.environment.assert_successful_execution('apt install -y locales')
    docker_main.environment.assert_successful_execution('locale-gen --purge en_US')
    docker_main.environment.assert_successful_execution('update-locale LANG=en_US')
    output = docker_main.run("""
from universum.configuration_support import Configuration

configs = Configuration([dict(name="Test configuration", command=["ls", "-la"])])
""", vcs_type="none", environment=['LANG=en_US', 'LC_ALL=en_US'])
    assert "\u2514" not in output


@pytest.fixture()
def perforce_environment(perforce_workspace, tmpdir):
    yield P4TestEnvironment(perforce_workspace, tmpdir, test_type="main")


def test_p4_multiple_spaces_in_mappings(perforce_environment):
    perforce_environment.settings.PerforceWithMappings.project_depot_path = None
<<<<<<< HEAD
    perforce_environment.settings.PerforceWithMappings.mappings = [f"{perforce_environment.depot}   /..."]
    assert not __main__.run(perforce_environment.settings)
=======
    perforce_environment.settings.PerforceWithMappings.mappings = [f"{perforce_environment.vcs_client.depot}   /..."]
    perforce_environment.run()
>>>>>>> 76aef401


def test_p4_repository_difference_format(perforce_environment):
    config = """
from universum.configuration_support import Configuration

configs = Configuration([dict(name="This is a changed step name", command=["ls", "-la"])])
"""
<<<<<<< HEAD
    settings = perforce_environment.shelve_config(config)
    result = __main__.run(settings)

    assert result == 0
=======
    perforce_environment.shelve_config(config)
    perforce_environment.run()
>>>>>>> 76aef401
    diff = perforce_environment.artifact_dir.join('REPOSITORY_DIFFERENCE.txt').read()
    assert "This is a changed step name" in diff
    assert "b'" not in diff


@pytest.fixture()
def mock_opened(monkeypatch):
    def mocking_function(*args, **kwargs):
        raise P4.P4Exception("Client 'p4_disposable_workspace' unknown - use 'client' command to create it.")

    monkeypatch.setattr(P4.P4, 'run_opened', mocking_function, raising=False)


def test_p4_failed_opened(perforce_environment, mock_opened):
    perforce_environment.run()


# TODO: move this test to 'test_api.py' after test refactoring and Docker use reduction
def test_p4_api_failed_opened(perforce_environment, mock_opened):
    step_name = "API"
    config = f"""
from universum.configuration_support import Step, Configuration

configs = Configuration([Step(name="{step_name}", artifacts="output.json",
                              command=["bash", "-c", "{python()} -m universum api file-diff > output.json"])])
    """
<<<<<<< HEAD
    settings = perforce_environment.shelve_config(config)
    settings.Launcher.output = "file"
=======
    perforce_environment.shelve_config(config)
    perforce_environment.settings.Launcher.output = "file"
>>>>>>> 76aef401

    perforce_environment.run()
    log = perforce_environment.artifact_dir.join(f'{step_name}_log.txt').read()
    assert "Module sh got exit code 1" in log
    assert "Getting file diff failed due to Perforce server internal error" in log


def test_p4_clean_empty_cl(perforce_environment, stdout_checker):
    # This test creates an empty CL, triggering "file(s) not opened on this client" exception on cleanup
    # Wrong exception handling prevented further client cleanup on force clean, making final client deleting impossible

    config = f"""
from universum.configuration_support import Step, Configuration

configs = Configuration([Step(name="Create empty CL",
                              command=["bash", "-c",
                              "p4 --field 'Description=My pending change' --field 'Files=' change -o | p4 change -i"],
                              environment = {{"P4CLIENT": "{perforce_environment.client_name}",
                                              "P4PORT": "{perforce_environment.vcs_client.p4.port}",
                                              "P4USER": "{perforce_environment.vcs_client.p4.user}",
                                              "P4PASSWD": "{perforce_environment.vcs_client.p4.password}"}})])
"""
<<<<<<< HEAD
    settings = perforce_environment.shelve_config(config)
    assert not __main__.run(settings)
    error_message = f"""[Error]: "Client '{perforce_environment.client_name}' has pending changes."""
    stdout_checker.assert_absent_calls_with_param(error_message)


@pytest.fixture()
def perforce_environment_with_files(perforce_environment):
    files = [perforce_environment.create_file(utils.randomize_name("new_file") + ".txt")
             for _ in range(2)]

    yield {"env": perforce_environment, "files": files}

    for entry in files:
        perforce_environment.delete_file(entry.basename)


def test_success_p4_resolve_unshelved(perforce_environment_with_files, stdout_checker):
    p4_file = perforce_environment_with_files["files"][0]
    env = perforce_environment_with_files["env"]
    config = f"""
from universum.configuration_support import Step, Configuration

configs = Configuration([Step(name="Print file", command=["bash", "-c", "cat '{p4_file.basename}'"])])
"""
    settings = env.shelve_config(config)
    cls = [env.shelve_file(p4_file, "This is changed line 1\nThis is unchanged line 2"),
           env.shelve_file(p4_file, "This is unchanged line 1\nThis is changed line 2")]
    settings.PerforceMainVcs.shelve_cls.extend(cls)

    assert not __main__.run(settings)
    stdout_checker.assert_has_calls_with_param("This is changed line 1")
    stdout_checker.assert_has_calls_with_param("This is changed line 2")


def test_fail_p4_resolve_unshelved(perforce_environment_with_files, stdout_checker):
    p4_file = perforce_environment_with_files["files"][0]
    env = perforce_environment_with_files["env"]
    config = f"""
from universum.configuration_support import Step, Configuration

configs = Configuration([Step(name="Print file", command=["bash", "-c", "cat '{p4_file.basename}'"])])
"""
    settings = env.shelve_config(config)
    cls = [env.shelve_file(p4_file, "This is changed line 1\nThis is unchanged line 2"),
           env.shelve_file(p4_file, "This is a different line 1\nThis is changed line 2")]
    settings.PerforceMainVcs.shelve_cls.extend(cls)

    assert __main__.run(settings)
    stdout_checker.assert_has_calls_with_param("Problem during merge while resolving shelved CLs!")


def test_success_p4_resolve_unshelved_multiple(perforce_environment_with_files):
    p4_files = perforce_environment_with_files["files"]
    env = perforce_environment_with_files["env"]
    config = """
from universum.configuration_support import Step, Configuration

configs = Configuration([Step(name="Step one", command=["ls", "-l"])])
"""
    settings = env.shelve_config(config)
    cl_1 = env.shelve_file(p4_files[0], "This is changed line 1\nThis is unchanged line 2")
    env.shelve_file(p4_files[1], "This is changed line 1\nThis is unchanged line 2", shelve_cl=cl_1)
    cl_2 = env.shelve_file(p4_files[0], "This is unchanged line 1\nThis is changed line 2")
    env.shelve_file(p4_files[1], "This is unchanged line 1\nThis is changed line 2", shelve_cl=cl_2)
    settings.PerforceMainVcs.shelve_cls.extend([cl_1, cl_2])

    assert not __main__.run(settings)
    repo_state = env.artifact_dir.join('REPOSITORY_STATE.txt').read()
    assert p4_files[0].basename in repo_state
    assert p4_files[1].basename in repo_state
=======
    perforce_environment.shelve_config(config)
    perforce_environment.run()
    error_message = f"""[Error]: "Client '{perforce_environment.client_name}' has pending changes."""
    stdout_checker.assert_absent_calls_with_param(error_message)
>>>>>>> 76aef401
<|MERGE_RESOLUTION|>--- conflicted
+++ resolved
@@ -87,13 +87,8 @@
 
 def test_p4_multiple_spaces_in_mappings(perforce_environment):
     perforce_environment.settings.PerforceWithMappings.project_depot_path = None
-<<<<<<< HEAD
-    perforce_environment.settings.PerforceWithMappings.mappings = [f"{perforce_environment.depot}   /..."]
-    assert not __main__.run(perforce_environment.settings)
-=======
     perforce_environment.settings.PerforceWithMappings.mappings = [f"{perforce_environment.vcs_client.depot}   /..."]
     perforce_environment.run()
->>>>>>> 76aef401
 
 
 def test_p4_repository_difference_format(perforce_environment):
@@ -102,15 +97,8 @@
 
 configs = Configuration([dict(name="This is a changed step name", command=["ls", "-la"])])
 """
-<<<<<<< HEAD
-    settings = perforce_environment.shelve_config(config)
-    result = __main__.run(settings)
-
-    assert result == 0
-=======
     perforce_environment.shelve_config(config)
     perforce_environment.run()
->>>>>>> 76aef401
     diff = perforce_environment.artifact_dir.join('REPOSITORY_DIFFERENCE.txt').read()
     assert "This is a changed step name" in diff
     assert "b'" not in diff
@@ -137,13 +125,8 @@
 configs = Configuration([Step(name="{step_name}", artifacts="output.json",
                               command=["bash", "-c", "{python()} -m universum api file-diff > output.json"])])
     """
-<<<<<<< HEAD
-    settings = perforce_environment.shelve_config(config)
-    settings.Launcher.output = "file"
-=======
     perforce_environment.shelve_config(config)
     perforce_environment.settings.Launcher.output = "file"
->>>>>>> 76aef401
 
     perforce_environment.run()
     log = perforce_environment.artifact_dir.join(f'{step_name}_log.txt').read()
@@ -166,9 +149,8 @@
                                               "P4USER": "{perforce_environment.vcs_client.p4.user}",
                                               "P4PASSWD": "{perforce_environment.vcs_client.p4.password}"}})])
 """
-<<<<<<< HEAD
-    settings = perforce_environment.shelve_config(config)
-    assert not __main__.run(settings)
+    perforce_environment.shelve_config(config)
+    perforce_environment.run()
     error_message = f"""[Error]: "Client '{perforce_environment.client_name}' has pending changes."""
     stdout_checker.assert_absent_calls_with_param(error_message)
 
@@ -237,10 +219,4 @@
     assert not __main__.run(settings)
     repo_state = env.artifact_dir.join('REPOSITORY_STATE.txt').read()
     assert p4_files[0].basename in repo_state
-    assert p4_files[1].basename in repo_state
-=======
-    perforce_environment.shelve_config(config)
-    perforce_environment.run()
-    error_message = f"""[Error]: "Client '{perforce_environment.client_name}' has pending changes."""
-    stdout_checker.assert_absent_calls_with_param(error_message)
->>>>>>> 76aef401
+    assert p4_files[1].basename in repo_state