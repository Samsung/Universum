--- conflicted
+++ resolved
@@ -13,17 +13,10 @@
 
 class ArtifactsTestEnvironment(LocalTestEnvironment):
 
-<<<<<<< HEAD
-    def __init__(self, tmpdir: LocalPath) -> None:
-        super().__init__(tmpdir, "main")
-        self.artifact_name: str = "artifact"
-        self.artifact_path: LocalPath = self.artifact_dir.join(self.artifact_name)
-=======
     def __init__(self, tmp_path: pathlib.Path) -> None:
         super().__init__(tmp_path, "main")
         self.artifact_name: str = "artifact"
         self.artifact_path: pathlib.Path = self.artifact_dir / self.artifact_name
->>>>>>> 91afad6b
         self.artifact_content: str = "artifact content"
 
     def write_config_file(self, artifact_prebuild_clean: bool) -> None:
@@ -46,25 +39,16 @@
     def check_step_artifact_absent(self) -> None:
         assert not os.path.exists(self.artifact_path)
 
-<<<<<<< HEAD
-    def create_artifact_file(self, directory: LocalPath) -> None:
-        precreated_artifact: LocalPath = directory.join(self.artifact_name)
-=======
     def create_artifact_file(self) -> None:
         precreated_artifact: pathlib.Path = self.src_dir / self.artifact_name
->>>>>>> 91afad6b
         with open(precreated_artifact, "w", encoding="utf-8") as f:
             f.write("pre-created artifact content")
 
 
 @pytest.fixture()
-<<<<<<< HEAD
-def test_env(tmpdir: LocalPath) -> Generator[ArtifactsTestEnvironment, None, None]:
-    yield ArtifactsTestEnvironment(tmpdir)
-=======
 def test_env(tmp_path: pathlib.Path) -> Generator[ArtifactsTestEnvironment, None, None]:
     yield ArtifactsTestEnvironment(tmp_path)
->>>>>>> 91afad6b
+
 
 
 def test_no_artifact_prebuild_clean(test_env: ArtifactsTestEnvironment) -> None:
