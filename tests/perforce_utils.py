# pylint: disable = redefined-outer-name, too-many-locals

import time
import pytest
import docker

import py
from P4 import P4, P4Exception
from requests.exceptions import ReadTimeout

from . import utils


p4_user = "p4user"
p4_password = "abcdefgh123456"
p4_create_timeout = 60  # seconds
p4_start_timeout = 10  # seconds


def ignore_p4_exception(ignore_if, func, *args, **kwargs):
    result = None
    try:
        result = func(*args, **kwargs)
    except P4Exception as e:
        if ignore_if not in str(e):
            raise
    return result


def is_p4_container_healthy(container, server_name, polling_start):
    # Server log contains unicode paths, we have to convert raw str to unicode type
    logs = container.logs(timestamps=True).decode("utf-8", "replace")

    if container.status != "running":
        return False

    if logs.find("ServerID: " + server_name) == -1:
        return False

    for log in logs.split("\n"):

        if " " not in log:
            continue

        rfc3339_time, text = log.split(" ", 1)
        if not all(x in text for x in ["Started ", server_name, " p4d service."]):
            continue

        # check if "Started <server name> p4d service" is logged after we
        # started container, but with some room for cases when check is
        # called with some delay after start. We give it 5 seconds at max.
        timestamp = utils.python_time_from_rfc3339_time(rfc3339_time)
        if timestamp + 5 > polling_start:
            return True

    return False


def wait_p4_container_start(client, name, timeout):
    start_time = time.time()
    finish_time = start_time + timeout

    while True:
        # We must get new instance on each iteration, because status is not updated otherwise
        container = client.containers.get(name)
        if is_p4_container_healthy(container, name, start_time):
            break
        if time.time() > finish_time:
            return False
        time.sleep(1)

    return True


def ensure_p4_container_started(client, name):
    try:
        container = client.containers.get(name)
        # if the container is too old, ignore it
        if utils.is_container_outdated(container):
            return False
    except docker.errors.NotFound:
        return False

    if container.status == "running":
        started_at = utils.python_time_from_rfc3339_time(container.attrs["State"]["StartedAt"])
        if is_p4_container_healthy(container, name, started_at):
            return True

    container.start()

    if not wait_p4_container_start(client, name, p4_start_timeout):
        return False

    return True


def create_new_p4_container(request, client, name):
    image = client.images.get("perforce")
    client.containers.run(image,
                          name=name,
                          detach=True,
                          ports={"1666/tcp": ("127.0.0.1", None)},
                          environment={"SERVER_NAME": name, "P4USER": p4_user, "P4PASSWD": p4_password})

    if not wait_p4_container_start(client, name, p4_create_timeout):
        request.raiseerror("Timeout on waiting perforce server to start.")


@pytest.fixture(scope="session")
def docker_perforce(request):
    container = None
    client = docker.from_env()

    unique_id = utils.randomize_name("ci_test_perforce")
    if utils.reuse_docker_containers():
        unique_id = request.config.cache.get("ci_test/perforce_container", unique_id)

    try:
        if not ensure_p4_container_started(client, unique_id):
            # remove old unhealthy container and create new one
            try:
                client.containers.get(unique_id).remove(force=True)
            except docker.errors.NotFound:
                pass

            create_new_p4_container(request, client, unique_id)

        container = client.containers.get(unique_id)

        port_number = container.attrs["NetworkSettings"]["Ports"]["1666/tcp"][0]["HostPort"]

        yield utils.Params(container_id=unique_id,
                           port="127.0.0.1:" + str(port_number),
                           user=p4_user,
                           password=p4_password)

    except:
        if container is not None:
            container.remove(force=True)
            container = None
        raise

    finally:
        if container is not None:
            if utils.reuse_docker_containers():
                request.config.cache.set("ci_test/perforce_container", unique_id)
            else:
                try:
                    container.remove(force=True)
                except ReadTimeout:
                    pass


@pytest.fixture()
def perforce_connection(request, docker_perforce):
    p4 = P4()
    p4.port = docker_perforce.port
    p4.user = docker_perforce.user
    p4.password = docker_perforce.password
    p4.connect()
    p4.run_login()
    yield p4
    p4.disconnect()


class PerforceWorkspace(utils.BaseVcsClient):
    def __init__(self, connection: P4, directory: py.path.local):
        super().__init__()
        self.root_directory = directory.mkdir("workspace")
        self.repo_file = self.root_directory.join("writeable_file.txt")

        self.nonwritable_file: py.path.local = self.root_directory.join("usual_file.txt")

        self.client_created: bool = False
        self.client_name: str = "test_workspace"
        self.depot: str = "//depot/..."
        self.p4: P4 = connection

    def setup(self) -> None:
        client = self.p4.fetch_client(self.client_name)
        client["Root"] = str(self.root_directory)
        client["View"] = [self.depot + " //" + self.client_name + "/..."]
        self.p4.save_client(client)
        self.client_created = True
        self.p4.client = self.client_name

        ignore_p4_exception("no such file(s).", self.p4.run_sync, "//depot/...")

        self.p4.run("add", str(self.nonwritable_file))
        self.p4.run("edit", str(self.nonwritable_file))
        self.nonwritable_file.write("File " + str(self.nonwritable_file) + " has no special modifiers")

        self.p4.run("add", "-t", "+w", str(self.repo_file))
        self.repo_file.write("File " + str(self.repo_file) + " is always writable")

        change = self.p4.run_change("-o")[0]
        change["Description"] = "Test submit"
        self.p4.run_submit(change)

        permissions = self.p4.fetch_protect()
        permissions['Protections'] = [
            'write user * * //...',
            'list user * * -//spec/...',
            'super user p4user * //...',                         # first three rows are default
            '=write user p4user * -//depot/write-protected/...'  # prohibit p4user to submit changes to this branch
        ]
        self.p4.save_protect(permissions)

        triggers = {'Triggers': [
            'test.check change-submit //depot/trigger-protected/... "false"' # trigger to prevent any submits to this branch
        ]}
        self.p4.save_triggers(triggers)

    def shelve_file(self, file: py.path.local, content: str, shelve_cl=None) -> str:
        if not shelve_cl:
            change = self.p4.fetch_change()
            change["Description"] = "This is a shelved CL"
            shelve_cl = self.p4.save_change(change)[0].split()[1]

        self.p4.run_edit("-c", shelve_cl, str(file))
        file.write(content)
        self.p4.run_shelve("-fc", shelve_cl)
        self.p4.run_revert("-c", shelve_cl, str(file))
        return shelve_cl

    def get_last_change(self) -> str:
        changes = self.p4.run_changes("-s", "submitted", "-m1", self.depot)
        return changes[0]["change"]

    def text_in_file(self, text: str, file_path: str) -> bool:
        return text in self.p4.run_print(file_path)[-1]

    def file_present(self, file_path: str) -> bool:
        try:
            self.p4.run_files("-e", file_path)
            return True
        except P4Exception as e:
            if not e.warnings:
                raise
            if "no such file(s)" not in e.warnings[0]:
                raise
            return False

    def make_a_change(self) -> str:
        tmpfile = self.repo_file
        self.p4.run("edit", str(tmpfile))
        tmpfile.write("Change #1 " + str(tmpfile))

        change = self.p4.run_change("-o")[0]
        change["Description"] = "Test submit #1"

        committed_change = self.p4.run_submit(change)

        cl = next((x["submittedChange"] for x in committed_change if "submittedChange" in x))
        return cl

<<<<<<< HEAD
    def shelve_config(self, config):
        self.p4.run_edit(str(self.repo_file))
        self.repo_file.write(config)
        change = self.p4.fetch_change()
        change["Description"] = "CL for shelving"
        shelve_cl = self.p4.save_change(change)[0].split()[1]
        self.p4.run_shelve("-fc", shelve_cl)
        settings = self.settings
        settings.PerforceMainVcs.shelve_cls = [shelve_cl]
        settings.Launcher.config_path = self.repo_file.basename
        return settings

    def create_file(self, name):
        p4_new_file = self.vcs_cooking_dir.join(name)
        p4_new_file.write("This is unchanged line 1\nThis is unchanged line 2")
        self.p4.run("add", str(p4_new_file))

        change = self.p4.run_change("-o")[0]
        change["Description"] = "Add a file for checks"
        self.p4.run_submit(change)
        return p4_new_file

    def delete_file(self, file_name):
        self.p4.run("delete", self.depot + file_name)
        change = self.p4.run_change("-o")[0]
        change["Description"] = "Delete created file"
        self.p4.run_submit(change)

    def shelve_file(self, file, content, shelve_cl=None):
        if not shelve_cl:
            change = self.p4.fetch_change()
            change["Description"] = "This is a shelved CL"
            shelve_cl = self.p4.save_change(change)[0].split()[1]

        self.p4.run_edit("-c", shelve_cl, str(file))
        file.write(content)
        self.p4.run_shelve("-fc", shelve_cl)
        self.p4.run_revert("-c", shelve_cl, str(file))
        return shelve_cl
=======
    def cleanup(self) -> None:
        if self.client_created:
            remaining_shelves = self.p4.run_changes("-s", "shelved")
            for item in remaining_shelves:
                self.p4.run_shelve("-dfc", item["change"])
            self.p4.delete_client("-f", self.client_name)


@pytest.fixture()
def perforce_workspace(request, perforce_connection, tmpdir):
    workspace = PerforceWorkspace(perforce_connection, tmpdir)
    try:
        workspace.setup()
        yield workspace
    finally:
        workspace.cleanup()


class P4TestEnvironment(utils.BaseTestEnvironment):
    def __init__(self, perforce_workspace: PerforceWorkspace, directory: py.path.local, test_type: str):
        db_file = directory.join("p4poll.json")
        super().__init__(perforce_workspace, directory, test_type, str(db_file))
        self.vcs_client: PerforceWorkspace

        self.client_name: str = "p4_disposable_workspace"

        self.settings.Vcs.type = "p4"
        self.settings.PerforceVcs.port = perforce_workspace.p4.port
        self.settings.PerforceVcs.user = perforce_workspace.p4.user
        self.settings.PerforceVcs.password = perforce_workspace.p4.password
        try:
            self.settings.PerforceMainVcs.client = self.client_name
            self.settings.PerforceMainVcs.force_clean = True
        except AttributeError:
            pass
        try:
            self.settings.PerforceWithMappings.project_depot_path = perforce_workspace.depot
        except AttributeError:
            pass
        try:
            self.settings.PerforceSubmitVcs.client = perforce_workspace.client_name
        except AttributeError:
            pass

    def shelve_config(self, config: str) -> None:
        shelve_cl = self.vcs_client.shelve_file(self.vcs_client.repo_file, config)
        settings = self.settings
        settings.PerforceMainVcs.shelve_cls = [shelve_cl]
        settings.Launcher.config_path = self.vcs_client.repo_file.basename
>>>>>>> 76aef401
<|MERGE_RESOLUTION|>--- conflicted
+++ resolved
@@ -211,6 +211,22 @@
         ]}
         self.p4.save_triggers(triggers)
 
+    def create_file(self, file_name: str) -> py.path.local:
+        p4_new_file = self.root_directory.join(file_name)
+        p4_new_file.write("This is unchanged line 1\nThis is unchanged line 2")
+        self.p4.run("add", str(p4_new_file))
+
+        change = self.p4.run_change("-o")[0]
+        change["Description"] = "Add a file for checks"
+        self.p4.run_submit(change)
+        return p4_new_file
+
+    def delete_file(self, file_name: str) -> None:
+        self.p4.run("delete", self.depot + file_name)
+        change = self.p4.run_change("-o")[0]
+        change["Description"] = "Delete created file"
+        self.p4.run_submit(change)
+
     def shelve_file(self, file: py.path.local, content: str, shelve_cl=None) -> str:
         if not shelve_cl:
             change = self.p4.fetch_change()
@@ -254,47 +270,6 @@
         cl = next((x["submittedChange"] for x in committed_change if "submittedChange" in x))
         return cl
 
-<<<<<<< HEAD
-    def shelve_config(self, config):
-        self.p4.run_edit(str(self.repo_file))
-        self.repo_file.write(config)
-        change = self.p4.fetch_change()
-        change["Description"] = "CL for shelving"
-        shelve_cl = self.p4.save_change(change)[0].split()[1]
-        self.p4.run_shelve("-fc", shelve_cl)
-        settings = self.settings
-        settings.PerforceMainVcs.shelve_cls = [shelve_cl]
-        settings.Launcher.config_path = self.repo_file.basename
-        return settings
-
-    def create_file(self, name):
-        p4_new_file = self.vcs_cooking_dir.join(name)
-        p4_new_file.write("This is unchanged line 1\nThis is unchanged line 2")
-        self.p4.run("add", str(p4_new_file))
-
-        change = self.p4.run_change("-o")[0]
-        change["Description"] = "Add a file for checks"
-        self.p4.run_submit(change)
-        return p4_new_file
-
-    def delete_file(self, file_name):
-        self.p4.run("delete", self.depot + file_name)
-        change = self.p4.run_change("-o")[0]
-        change["Description"] = "Delete created file"
-        self.p4.run_submit(change)
-
-    def shelve_file(self, file, content, shelve_cl=None):
-        if not shelve_cl:
-            change = self.p4.fetch_change()
-            change["Description"] = "This is a shelved CL"
-            shelve_cl = self.p4.save_change(change)[0].split()[1]
-
-        self.p4.run_edit("-c", shelve_cl, str(file))
-        file.write(content)
-        self.p4.run_shelve("-fc", shelve_cl)
-        self.p4.run_revert("-c", shelve_cl, str(file))
-        return shelve_cl
-=======
     def cleanup(self) -> None:
         if self.client_created:
             remaining_shelves = self.p4.run_changes("-s", "shelved")
@@ -343,5 +318,4 @@
         shelve_cl = self.vcs_client.shelve_file(self.vcs_client.repo_file, config)
         settings = self.settings
         settings.PerforceMainVcs.shelve_cls = [shelve_cl]
-        settings.Launcher.config_path = self.vcs_client.repo_file.basename
->>>>>>> 76aef401
+        settings.Launcher.config_path = self.vcs_client.repo_file.basename