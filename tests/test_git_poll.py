# pylint: disable = redefined-outer-name

from typing import Optional
<<<<<<< HEAD
import py
=======
import pathlib
>>>>>>> 4556b5bf
import pytest

from .conftest import FuzzyCallChecker
from .git_utils import GitTestEnvironment, GitClient, GitServer
from .utils import HttpChecker


@pytest.fixture()
def git_poll_environment(git_client: GitClient, tmp_path: pathlib.Path):
    yield GitTestEnvironment(git_client, tmp_path, test_type="poll")


<<<<<<< HEAD
def make_branch_with_changes(git_server: GitServer, branch_name: str, commits_number: int, branch_from: Optional[str] = None):
=======
def make_branch_with_changes(git_server: GitServer, branch_name: str, commits_number: int,
                             branch_from: Optional[str] = None):
>>>>>>> 4556b5bf
    """
    Creates a branch from the current or specified (by name) and adds passed commits number.

    :param git_server: Reference to the instance of the GitServer class from the confest.py
    :param branch_name: Name of newly created branch
    :param commits_number: Number of commits to be made in created branch
    :param branch_from: Branch name to check out from. By default branch will be made from the current
    :return: A list of commits "hashes"
    """
    if branch_from:
        git_server.switch_branch(branch_from)
    git_server.make_branch(branch_name)
    commits = [git_server.commit_new_file() for _ in range(commits_number)]
    git_server.switch_branch(git_server.target_branch)
    return commits


def assert_polled_commits(commits: list, stdout_checker: FuzzyCallChecker, collected_http: HttpChecker) -> None:
    for commit in commits:
        stdout_checker.assert_has_calls_with_param("==> Detected commit " + commit)
        collected_http.assert_request_was_made({"cl": [commit]})


def test_max_number_commits(stdout_checker: FuzzyCallChecker, git_poll_environment: GitTestEnvironment):
    # initialize working directory with initial data
    git_poll_environment.run_with_http_server()

    # ACT
    # make changes in polled branch
    allowed_commits_number: int = git_poll_environment.settings.Poll.max_number
    changes_to_polled = [git_poll_environment.server.commit_new_file() for _ in range(allowed_commits_number + 1)]

    # ASSERT
    # run poll again and trigger the url twice
    collected_http: HttpChecker = git_poll_environment.run_with_http_server()
    assert_polled_commits(changes_to_polled[1:],
                          stdout_checker,
                          collected_http)
    # Ensure that oldest commit is beyond "allowed_commits_number" and is not polled
    stdout_checker.assert_absent_calls_with_param("==> Detected commit " + changes_to_polled[0])


def test_merge_one_branch_ff(stdout_checker: FuzzyCallChecker, git_poll_environment: GitTestEnvironment):
    # initialize working directory with initial data
    git_poll_environment.run_with_http_server()

    # ACT
    # make changes in polled branch
    change_to_polled = git_poll_environment.server.commit_new_file()
    # make a branch from polled and add 2 new commits
    changes_to_branch = make_branch_with_changes(git_poll_environment.server, "test_branch", 2)
    # merge created branch to the polled using fast-forward option
    git_poll_environment.server.merge_branch("test_branch", fast_forward=True)

    # ASSERT
    # run poll again and trigger the url twice
    collected_http: HttpChecker = git_poll_environment.run_with_http_server()
    assert_polled_commits([change_to_polled] + changes_to_branch,
                          stdout_checker,
                          collected_http)


def test_merge_one_branch_noff(stdout_checker: FuzzyCallChecker, git_poll_environment: GitTestEnvironment):
    # initialize working directory with initial data
    git_poll_environment.run_with_http_server()

    # ACT
    # make changes in polled branch
    change_to_polled = git_poll_environment.server.make_a_change()
    # make a branch from polled and add 2 new commits
    changes_to_branch = make_branch_with_changes(git_poll_environment.server, "test_branch", 2)
    # merge created branch to the polled using fast-forward option
    git_poll_environment.server.merge_branch("test_branch", fast_forward=False)
    merge_commit_id = git_poll_environment.server.get_last_commit()

    # ASSERT
    # run poll again and trigger the url twice
    collected_http: HttpChecker = git_poll_environment.run_with_http_server()
    assert_polled_commits([change_to_polled] + [merge_commit_id],
                          stdout_checker,
                          collected_http)
    stdout_checker.assert_absent_calls_with_param("==> Detected commit " + changes_to_branch[0])
    stdout_checker.assert_absent_calls_with_param("==> Detected commit " + changes_to_branch[1])


def test_merge_two_subsequent_branches_noff(stdout_checker: FuzzyCallChecker, git_poll_environment: GitTestEnvironment):
    # initialize working directory with initial data
    git_poll_environment.run_with_http_server()

    # ACT
    # make changes in polled branch
    change_to_polled = git_poll_environment.server.make_a_change()
    # make a branch from polled and add 1 new commit
    changes_to_first_branch = make_branch_with_changes(git_poll_environment.server, "test_branch1", 1)
    # make a branch from test_branch1 and add 1 new commit
    changes_to_second_branch = make_branch_with_changes(git_poll_environment.server, "test_branch2", 1)
    # merge created branch to the polled using fast-forward option
    git_poll_environment.server.merge_branch("test_branch2", fast_forward=False)
    merge_commit_id = git_poll_environment.server.get_last_commit()

    # ASSERT
    # run poll again and trigger the url twice
    collected_http: HttpChecker = git_poll_environment.run_with_http_server()
    assert_polled_commits([change_to_polled] + [merge_commit_id],
                          stdout_checker,
                          collected_http)
    stdout_checker.assert_absent_calls_with_param("==> Detected commit " + changes_to_first_branch[0])
    stdout_checker.assert_absent_calls_with_param("==> Detected commit " + changes_to_second_branch[0])


def test_merge_two_subsequent_branches_ff(stdout_checker: FuzzyCallChecker, git_poll_environment: GitTestEnvironment):
    # initialize working directory with initial data
    git_poll_environment.run_with_http_server()

    # ACT
    # make changes in polled branch
    change_to_polled = git_poll_environment.server.commit_new_file()
    # make a branch from polled and add 1 new commit
    changes_to_first_branch = make_branch_with_changes(git_poll_environment.server, "test_branch1", 1)
    # make a branch from test_branch and add 1 new commit
    changes_to_second_branch = make_branch_with_changes(git_poll_environment.server, "test_branch2", 1,
                                                        branch_from="test_branch1")
    # merge created branch to the polled using fast-forward option
    git_poll_environment.server.merge_branch("test_branch2", fast_forward=True)

    # ASSERT
    # run poll again and trigger the url twice
    collected_http: HttpChecker = git_poll_environment.run_with_http_server()
    assert_polled_commits([change_to_polled] + changes_to_first_branch + changes_to_second_branch,
                          stdout_checker,
                          collected_http)


def test_merge_one_branch_noff_1_commit_behind(stdout_checker: FuzzyCallChecker, git_poll_environment: GitTestEnvironment):
    # initialize working directory with initial data
    git_poll_environment.run_with_http_server()

    # ACT
    # make a branch from polled
    git_poll_environment.server.make_branch("test_branch")
    # make change to the polled branch
    git_poll_environment.server.switch_branch(git_poll_environment.server.target_branch)
    change_to_polled = git_poll_environment.server.commit_new_file()
    # make change to created test branch
    git_poll_environment.server.switch_branch("test_branch")
    changes_to_branch = git_poll_environment.server.commit_new_file()
    # merge test branch to the polled
    git_poll_environment.server.switch_branch(git_poll_environment.server.target_branch)
    git_poll_environment.server.merge_branch("test_branch", fast_forward=False)
    merge_commit_id = git_poll_environment.server.get_last_commit()

    # ASSERT
    # run poll again and trigger the url twice
    collected_http: HttpChecker = git_poll_environment.run_with_http_server()
    assert_polled_commits([change_to_polled, merge_commit_id],
                          stdout_checker,
                          collected_http)
    stdout_checker.assert_absent_calls_with_param("==> Detected commit " + changes_to_branch)


@pytest.mark.xfail
def test_merge_ff_commit_merged_from_polled(stdout_checker: FuzzyCallChecker, git_poll_environment: GitTestEnvironment):
    # initialize working directory with initial data
    git_poll_environment.run_with_http_server()

    # ACT
    # make a branch from polled
    git_poll_environment.server.make_branch("test_branch")
    # make a change to the polled branch
    git_poll_environment.server.switch_branch(git_poll_environment.server.target_branch)
    change_to_polled = git_poll_environment.server.make_a_change()
    # make a change to created test branch
    git_poll_environment.server.switch_branch("test_branch")
    change_to_branch = git_poll_environment.server.commit_new_file()
    # merge polled branch to the current
    # fast-forward is not possible in this case
    git_poll_environment.server.merge_branch(git_poll_environment.server.target_branch, fast_forward=False)
    merge_commit_to_branch = git_poll_environment.server.get_last_commit()
    # merge test branch to the polled using fast forward
    git_poll_environment.server.switch_branch(git_poll_environment.server.target_branch)
    git_poll_environment.server.merge_branch("test_branch", fast_forward=True)

    # ASSERT
    # run poll again and trigger the url twice
    collected_http: HttpChecker = git_poll_environment.run_with_http_server()
    assert_polled_commits([change_to_polled, change_to_branch],
                          stdout_checker,
                          collected_http)
    stdout_checker.assert_absent_calls_with_param("==> Detected commit " + merge_commit_to_branch)<|MERGE_RESOLUTION|>--- conflicted
+++ resolved
@@ -1,11 +1,7 @@
 # pylint: disable = redefined-outer-name
 
 from typing import Optional
-<<<<<<< HEAD
-import py
-=======
 import pathlib
->>>>>>> 4556b5bf
 import pytest
 
 from .conftest import FuzzyCallChecker
@@ -18,12 +14,8 @@
     yield GitTestEnvironment(git_client, tmp_path, test_type="poll")
 
 
-<<<<<<< HEAD
-def make_branch_with_changes(git_server: GitServer, branch_name: str, commits_number: int, branch_from: Optional[str] = None):
-=======
 def make_branch_with_changes(git_server: GitServer, branch_name: str, commits_number: int,
                              branch_from: Optional[str] = None):
->>>>>>> 4556b5bf
     """
     Creates a branch from the current or specified (by name) and adds passed commits number.
 
