TEST_TARGETS = pytest doc_doctest


.PHONY: all doc test $(TEST_TARGETS) pylint images

all: doc

clean: doc_clean

doc:
	+$(MAKE) -C doc html

doc_clean:
	+$(MAKE) -C doc clean




test:
	for t in $(TEST_TARGETS); do $(MAKE) $$t || error=1; done; exit $$error

pytest:
<<<<<<< HEAD
	python3.7 -m pytest --doctest-modules -vv --junitxml=junit_results.xml --cov-report=html \
	--cov=_universum --cov=universum --cov=analyzers --cov=code_report --cov=tests --cov-branch

=======
	python2 -m pytest --doctest-modules -vv --junitxml=junit_results.xml --cov-report=html \
	--cov=_universum --cov=universum --cov=analyzers --cov=code_report --cov=tests --cov-branch \
	--ignore=universum_log_collapser
>>>>>>> 017fae98

doc_doctest:
	+$(MAKE) -C doc doctest

pylint:
	python3.7 -m pylint --rcfile=pylintrc *.py _universum/ tests/

images:
	+$(MAKE) -C tests/docker all<|MERGE_RESOLUTION|>--- conflicted
+++ resolved
@@ -20,15 +20,9 @@
 	for t in $(TEST_TARGETS); do $(MAKE) $$t || error=1; done; exit $$error
 
 pytest:
-<<<<<<< HEAD
 	python3.7 -m pytest --doctest-modules -vv --junitxml=junit_results.xml --cov-report=html \
-	--cov=_universum --cov=universum --cov=analyzers --cov=code_report --cov=tests --cov-branch
-
-=======
-	python2 -m pytest --doctest-modules -vv --junitxml=junit_results.xml --cov-report=html \
 	--cov=_universum --cov=universum --cov=analyzers --cov=code_report --cov=tests --cov-branch \
 	--ignore=universum_log_collapser
->>>>>>> 017fae98
 
 doc_doctest:
 	+$(MAKE) -C doc doctest
