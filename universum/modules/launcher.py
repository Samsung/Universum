import os
import re
import sys
from inspect import cleandoc

import sh

from .error_state import HasErrorState
from .. import configuration_support
from ..lib import utils
from ..lib.ci_exception import CiException, CriticalCiException, StepException
from ..lib.gravity import Dependency
from ..lib.utils import make_block
from . import automation_server, api_support, artifact_collector, reporter, code_report_collector
from .output import HasOutput
from .project_directory import ProjectDirectory
from .structure_handler import HasStructure

__all__ = [
    "Launcher",
    "check_if_env_set"
]


def make_command(name):
    try:
        return sh.Command(name)
    except sh.CommandNotFound:
        raise CiException(f"No such file or command as '{name}'")


def check_if_env_set(configuration):
    """
    Predicate function for :func:`universum.configuration_support.Variations.filter`,
    used to decide whether this particular configuration should be executed in this
    particular environment. For more information see :ref:`filtering`

    >>> from universum.configuration_support import Variations
    >>> c = Variations([dict(if_env_set="MY_VAR != some value")])
    >>> check_if_env_set(c[0])
    True

    >>> c = Variations([dict(if_env_set="MY_VAR != some value && OTHER_VAR")])
    >>> check_if_env_set(c[0])
    False

    >>> c = Variations([dict(if_env_set="MY_VAR == some value")])
    >>> os.environ["MY_VAR"] = "some value"
    >>> check_if_env_set(c[0])
    True

    :param configuration: :class:`~universum.configuration_support.Variations`
           object containing one leaf configuration
    :return: True if environment satisfies described requirements; False otherwise
    """

    if "if_env_set" in configuration:
        variables = configuration["if_env_set"].split("&&")
        for var in variables:
            if var.strip():
                match = re.match(r"\s*([A-Za-z_]\w*)\s*(!=|==)\s*(.*?)\s*$", var)

                # With no operator 'match' is None
                # In this case variable should be obligatory set to any positive value
                if not match:
                    if not os.getenv(var.strip()):
                        return False
                    if os.getenv(var.strip()) not in ["True", "true", "Yes", "yes", "Y", "y"]:
                        return False
                    continue

                name, operator, value = match.groups()
                # In "==" case variable should be obligatory set to 'value'
                if operator == "==":
                    if os.getenv(name) is None:
                        return False
                    if os.getenv(name) != value:
                        return False

                # In "!=" case variable can be unset or set to any value not matching 'value'
                elif os.getenv(name) is not None:
                    if os.getenv(name) == value:
                        return False
    return True


def check_str_match(string, include_substrings, exclude_substrings):
    """The function to check whether specified string contains 'include' and
    does NOT contain 'exclude' substrings.

    >>> check_str_match("step 1", [], [])
    True

    >>> check_str_match("step 1", ["step 1"], [])
    True

    >>> check_str_match("step 1", ["step 1"], ["step 1"])
    False

    >>> check_str_match("step 1", [], ["step 1"])
    False

    >>> check_str_match("step 1", ["step "], ["1"])
    False

    :rtype: bool
    """
    result = not include_substrings
    for substr in include_substrings:
        if substr in string:
            result = True
            break

    for substr in exclude_substrings:
        if substr in string:
            result = False
            break
    return result


def get_match_patterns(filters):
    """The function to parse 'filters' defined as a single string into the lists
    of 'include' and 'exclude' patterns.

    >>> get_match_patterns("")
    ([], [])

    >>> get_match_patterns(":")
    ([], [])

    >>> get_match_patterns(":!")
    ([], [])

    >>> get_match_patterns("f:")
    (['f'], [])

    >>> get_match_patterns("f:!f 1")
    (['f'], ['f 1'])

    >>> get_match_patterns("f:!f 1:f 2:!f 3")
    (['f', 'f 2'], ['f 1', 'f 3'])

    >>> get_match_patterns(["f", "!f 1"])
    (['f'], ['f 1'])
    """
    if not isinstance(filters, str):
        filters = ":".join(filters) if filters else ""

    include = []
    exclude = []

    filters = filters.split(':')
    for f in filters:
        if f.startswith('!'):
            if len(f) > 1:
                exclude.append(f[1:])
        elif f:
            include.append(f)
    return include, exclude


class Step:
    # TODO: change to non-singleton module and get all dependencies by ourselves
    def __init__(self, item, out, fail_block, send_tag, log_file, working_directory, additional_environment):
        super(Step, self).__init__()
        self.configuration = item
        self.out = out
        self.fail_block = fail_block
        self.send_tag = send_tag
        self.file = log_file
        self.working_directory = working_directory

        self.environment = os.environ.copy()
        user_environment = item.get("environment", {})
        self.environment.update(user_environment)
        self.environment.update(additional_environment)

        self.cmd = None
        self.process = None
        self._is_background = False
        self._postponed_out = []

    def prepare_command(self): #FIXME: refactor
        try: #TODO: move try-catch block in a separate method
            command_name = utils.strip_path_start(self.configuration["command"][0])

        except KeyError as e:
            if str(e) != "command":
                raise

            self.out.log("No 'command' found. Nothing to execute")
            return False
        try:
            try:
                self.cmd = make_command(command_name)
            except CiException:
                if self.working_directory is None:
                    raise
                command_name = os.path.abspath(os.path.join(self.working_directory, command_name))
                self.cmd = make_command(command_name)
        except CiException as ex:
            self.fail_block(str(ex))
            raise StepException()
        return True

    def start(self, is_background):
        if not self.prepare_command():
            return

        self._is_background = is_background
        self._postponed_out = []
        self.process = self.cmd(*self.configuration["command"][1:],
                                _iter=True,
                                _bg_exc=False,
                                _cwd=self.working_directory,
                                _env=self.environment,
                                _bg=self._is_background,
                                _out=self.handle_stdout,
                                _err=self.handle_stderr)

        log_cmd = utils.trim_and_convert_to_unicode(self.process.ran)
        self.out.log_external_command(log_cmd)
        if self.file:
            self.file.write("$ " + log_cmd + "\n")

    def handle_stdout(self, line=u""):
        line = utils.trim_and_convert_to_unicode(line)

        if self.file:
            self.file.write(line + "\n")
        elif self._is_background:
            self._postponed_out.append((self.out.log_shell_output, line))
        else:
            self.out.log_shell_output(line)

    def handle_stderr(self, line):
        line = utils.trim_and_convert_to_unicode(line)
        if self.file:
            self.file.write("stderr: " + line + "\n")
        elif self._is_background:
            self._postponed_out.append((self.out.log_stderr, line))
        else:
            self.out.log_stderr(line)

    def add_tag(self, tag):
        if not tag:
            return

        request = self.send_tag(tag)
        if request.status_code != 200:
            self.out.log_stderr(request.text)
        else:
            self.out.log("Tag '" + tag + "' added to build.")

    def finalize(self):
        try:
            text = ""
            try:
                self.process.wait()
            except Exception as e:
                if isinstance(e, sh.ErrorReturnCode):
                    text = f"Module sh got exit code {e.exit_code}\n"
                    if e.stderr:
                        text += utils.trim_and_convert_to_unicode(e.stderr) + "\n"
                else:
                    text = str(e) + '\n'

            self._handle_postponed_out()
            if text:
                text = utils.trim_and_convert_to_unicode(text)
                if self.file:
                    self.file.write(text + "\n")
                self.fail_block(text)
                self.add_tag(self.configuration.get("fail_tag", False))
                raise StepException()

            self.add_tag(self.configuration.get("pass_tag", False))
        finally:
            self.handle_stdout()
            if self.file:
                self.file.close()
            self._is_background = False

    def _handle_postponed_out(self):
        for item in self._postponed_out:
            item[0](item[1])
        self._postponed_out = []


<<<<<<< HEAD
class Launcher(ProjectDirectory, HasOutput, HasStructure):
=======
@needs_structure
class Launcher(ProjectDirectory, HasOutput, HasErrorState):
>>>>>>> f17cc31f
    artifacts_factory = Dependency(artifact_collector.ArtifactCollector)
    api_support_factory = Dependency(api_support.ApiSupport)
    reporter_factory = Dependency(reporter.Reporter)
    server_factory = Dependency(automation_server.AutomationServerForHostingBuild)
    code_report_collector = Dependency(code_report_collector.CodeReportCollector)

    @staticmethod
    def define_arguments(argument_parser):
        output_parser = argument_parser.get_or_create_group("Output")
        output_parser.add_argument("--out", "-o", dest="output", choices=["console", "file"],
                                   help="Define whether to print build logs to console or file. "
                                        "Log file names are generated based on the names of build steps. "
                                        "By default, logs are printed to console when the build is launched on "
                                        "Jenkins or TeamCity agent")

        parser = argument_parser.get_or_create_group("Configuration execution",
                                                     "External command launching and reporting parameters")

        parser.add_argument("--config", "-cfg", dest="config_path", metavar="CONFIG_PATH",
                            help="Path to project config file (example: -cfg=my/prject/my_conf.py). "
                                 "Mandatory parameter.")

        parser.add_argument("--filter", "-f", dest="step_filter", action='append',
                            help="Filter steps to execute. A single filter or a set of filters separated by ':'. "
                                 "Exlude using '!' symbol before filter. "
                                 "Example: -f='str1:!not str2' OR -f='str1' -f='!not str2'. "
                                 "See online docs for more details.")

        parser.add_hidden_argument("--launcher-output", "-lo", dest="output", choices=["console", "file"],
                                   help="Deprecated option. Please use '--out' instead.", is_hidden=True)
        parser.add_hidden_argument("--launcher-config-path", "-lcp", dest="config_path", is_hidden=True,
                                   help="Deprecated option. Please use '--steps-config' instead.")

    def __init__(self, *args, **kwargs):
        super(Launcher, self).__init__(*args, **kwargs)
        self.source_project_configs = None
        self.project_configs = None

        self.output = self.settings.output
        if self.output is None:
            if utils.detect_environment() == "terminal":
                self.output = "file"
            else:
                self.output = "console"

        if not getattr(self.settings, "config_path", None):
            self.error("""
                The path to the config file is not specified.

                The config defines all steps performed by Universum for your project. The status
                of each step can be reported to the code review system. The config file for a
                project can be created and debugged locally. There are examples of config files
                in the documentation.

                Please specify the path to project config file by using '--launcher-config-path'
                ('-lcp') command-line option or CONFIG_PATH environment variable
                """)

        self.artifacts = self.artifacts_factory()
        self.api_support = self.api_support_factory()
        self.reporter = self.reporter_factory()
        self.server = self.server_factory()
        self.code_report_collector = self.code_report_collector()
        self.include_patterns, self.exclude_patterns = get_match_patterns(self.settings.step_filter)

    @make_block("Processing project configs")
    def process_project_configs(self):
        config_path = utils.parse_path(self.settings.config_path, self.settings.project_root)
        configuration_support.set_project_root(self.settings.project_root)
        config_globals = {}
        sys.path.append(os.path.join(os.path.dirname(__file__), '..'))
        sys.path.append(os.path.join(os.path.dirname(config_path)))

        try:
            with open(config_path) as config:
                exec(config.read(), config_globals)  # pylint: disable=exec-used

            self.source_project_configs = config_globals["configs"]
            dump_file = self.artifacts.create_text_file("CONFIGS_DUMP.txt")
            dump_file.write(self.source_project_configs.dump())
            dump_file.close()

            configs = self.source_project_configs.filter(check_if_env_set)
            self.project_configs = configs.filter(lambda config: check_str_match(config['name'],
                                                                                 self.include_patterns,
                                                                                 self.exclude_patterns))

        except IOError as e:
            text = f"""{e}\n
                Possible reasons of this error:\n
                * There is no file named 'configs.py' in project repository\n
                * Config path, passed to the script ('{self.settings.config_path}'), does not lead to
                 actual 'configs.py' location\n
                * Some problems occurred while downloading or copying the repository
                """
            raise CriticalCiException(cleandoc(text))
        except KeyError as e:
            text = "KeyError: " + str(e) + '\n'
            text += "Possible reason of this error: variable 'configs' is not defined in 'configs.py'"
            raise CriticalCiException(text)
        except Exception as e:
            ex_traceback = sys.exc_info()[2]
            text = "Exception while processing 'configs.py'\n" + utils.format_traceback(e, ex_traceback) + \
                   "\nPlease copy 'configs.py' script to the CI scripts folder and run it " + \
                   "to make sure no exceptions occur in that case."
            raise CriticalCiException(text)
        return self.project_configs

    def create_process(self, item):
        working_directory = utils.parse_path(utils.strip_path_start(item.get("directory", "").rstrip("/")),
                                             self.settings.project_root)

        # get_current_block() should be called while inside the required block, not afterwards
        block = self.structure.get_current_block()

        def fail_block(line=None):
            self.structure.fail_block(block, line)

        log_file = None
        if self.output == "file":
            log_file = self.artifacts.create_text_file(item.get("name", "") + "_log.txt")
            self.out.log("Execution log is redirected to file")

        additional_environment = self.api_support.get_environment_settings()
        return Step(item, self.out, fail_block, self.server.add_build_tag,
                    log_file, working_directory, additional_environment)

    def launch_custom_configs(self, custom_configs):
        self.structure.execute_step_structure(custom_configs, self.create_process)

    @make_block("Executing build steps")
    def launch_project(self):
        self.reporter.add_block_to_report(self.structure.get_current_block())
        self.structure.execute_step_structure(self.project_configs, self.create_process)<|MERGE_RESOLUTION|>--- conflicted
+++ resolved
@@ -287,12 +287,7 @@
         self._postponed_out = []
 
 
-<<<<<<< HEAD
-class Launcher(ProjectDirectory, HasOutput, HasStructure):
-=======
-@needs_structure
-class Launcher(ProjectDirectory, HasOutput, HasErrorState):
->>>>>>> f17cc31f
+class Launcher(ProjectDirectory, HasOutput, HasStructure, HasErrorState):
     artifacts_factory = Dependency(artifact_collector.ArtifactCollector)
     api_support_factory = Dependency(api_support.ApiSupport)
     reporter_factory = Dependency(reporter.Reporter)
