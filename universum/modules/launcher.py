import os
import re
import sys
from inspect import cleandoc
from typing import Callable, Dict, List, Optional, TextIO, Tuple, Union

import sh
from requests import Response

from . import automation_server, api_support, artifact_collector, reporter, code_report_collector
from .error_state import HasErrorState
from .output import HasOutput, Output
from .project_directory import ProjectDirectory
from .structure_handler import HasStructure, RunningStepBase
from .. import configuration_support
from ..lib import utils
from ..lib.ci_exception import CiException, CriticalCiException
from ..lib.gravity import Dependency
from ..lib.utils import make_block

__all__ = [
    "Launcher",
    "check_if_env_set"
]


def make_command(name: str) -> sh.Command:
    try:
        return sh.Command(name)
    except sh.CommandNotFound as e:
        raise CiException(f"No such file or command as '{name}'") from e


def check_if_env_set(configuration: configuration_support.Step) -> bool:  # TODO move to configuration
    """
    Predicate function for :func:`universum.configuration_support.Configuration.filter`,
    used to decide whether this particular configuration should be executed in this
    particular environment. For more information see :ref:`filtering`

    >>> from universum.configuration_support import Configuration
    >>> c = Configuration([dict(if_env_set="MY_VAR != some value")])
    >>> check_if_env_set(c[0])
    True

    >>> c = Configuration([dict(if_env_set="MY_VAR != some value && OTHER_VAR")])
    >>> check_if_env_set(c[0])
    False

    >>> c = Configuration([dict(if_env_set="MY_VAR == some value")])
    >>> os.environ["MY_VAR"] = "some value"
    >>> check_if_env_set(c[0])
    True

    :param configuration: :class:`~universum.configuration_support.Step` object
    :return: True if environment satisfies described requirements; False otherwise
    """

    if configuration.if_env_set:
        variables = configuration.if_env_set.split("&&")
        for var in variables:
            if var.strip():
                match = re.match(r"\s*([A-Za-z_]\w*)\s*(!=|==)\s*(.*?)\s*$", var)

                # With no operator 'match' is None
                # In this case variable should be obligatory set to any positive value
                if not match:
                    if not os.getenv(var.strip()):
                        return False
                    if os.getenv(var.strip()) not in ["True", "true", "Yes", "yes", "Y", "y"]:
                        return False
                    continue

                name, operator, value = match.groups()
                # In "==" case variable should be obligatory set to 'value'
                if operator == "==":
                    if os.getenv(name) is None:
                        return False
                    if os.getenv(name) != value:
                        return False

                # In "!=" case variable can be unset or set to any value not matching 'value'
                elif os.getenv(name) is not None:
                    if os.getenv(name) == value:
                        return False
    return True


def check_str_match(string: str, include_substrings: List[str], exclude_substrings: List[str]) -> bool:
    """The function to check whether specified string contains 'include' and
    does NOT contain 'exclude' substrings.

    >>> check_str_match("step 1", [], [])
    True

    >>> check_str_match("step 1", ["step 1"], [])
    True

    >>> check_str_match("step 1", ["step 1"], ["step 1"])
    False

    >>> check_str_match("step 1", [], ["step 1"])
    False

    >>> check_str_match("step 1", ["step "], ["1"])
    False

    :rtype: bool
    """
    result = not include_substrings
    for substr in include_substrings:
        if substr in string:
            result = True
            break

    for substr in exclude_substrings:
        if substr in string:
            result = False
            break
    return result


def get_match_patterns(filters: Union[str, List[str]]) -> Tuple[List[str], List[str]]:
    """The function to parse 'filters' defined as a single string into the lists
    of 'include' and 'exclude' patterns.

    >>> get_match_patterns("")
    ([], [])

    >>> get_match_patterns(":")
    ([], [])

    >>> get_match_patterns(":!")
    ([], [])

    >>> get_match_patterns("f:")
    (['f'], [])

    >>> get_match_patterns("f:!f 1")
    (['f'], ['f 1'])

    >>> get_match_patterns("f:!f 1:f 2:!f 3")
    (['f', 'f 2'], ['f 1', 'f 3'])

    >>> get_match_patterns(["f", "!f 1"])
    (['f'], ['f 1'])
    """
    if not isinstance(filters, str):
        filters = ":".join(filters) if filters else ""

    include: List[str] = []
    exclude: List[str] = []

    filters = filters.split(':')
    for f in filters:
        if f.startswith('!'):
            if len(f) > 1:
                exclude.append(f[1:])
        elif f:
            include.append(f)
    return include, exclude


class RunningStep(RunningStepBase):
    # TODO: change to non-singleton module and get all dependencies by ourselves
    def __init__(self, item: configuration_support.Step,
                 out: Output,
                 send_tag: Callable[[str], Response],
                 log_file: Optional[TextIO],
                 working_directory: str,
                 additional_environment: Dict[str, str],
                 background: bool,
                 artifact_collector_obj: artifact_collector.ArtifactCollector) -> None:
        super().__init__()
        self.configuration: configuration_support.Step = item
        self.out: Output = out
        self.send_tag = send_tag
        self.file: Optional[TextIO] = log_file
        self.working_directory: str = working_directory

        self.environment: Dict[str, str] = os.environ.copy()
        self.environment.update(item.environment)
        self.environment.update(additional_environment)

        self.cmd: sh.Command
        self.process: sh.RunningCommand
        self._is_background = background
        self._postponed_out: List[Tuple[Callable[[str], None], str]] = []
        self._needs_finalization: bool = True
        self._error: Optional[str] = None

        self.artifact_collector = artifact_collector_obj

    def prepare_command(self) -> bool:  # FIXME: refactor
        if not self.configuration.command:
            self.out.log("No 'command' found. Nothing to execute")
            return False
        command_name: str = utils.strip_path_start(self.configuration.command[0])

        try:
            self.cmd = make_command(command_name)
        except CiException:
            command_name = os.path.abspath(os.path.join(self.working_directory, command_name))
            self.cmd = make_command(command_name)

        return True

    def start(self):
        self._error = None
        try:
            if not self.prepare_command():
                self._needs_finalization = False
                return
        except CiException as ex:
            self._error = str(ex)
            return

        self._postponed_out = []
        self.process = self.cmd(*self.configuration.command[1:],
                                _iter=True,
                                _bg_exc=False,
                                _cwd=self.working_directory,
                                _env=self.environment,
                                _bg=self._is_background,
                                _out=self.handle_stdout,
                                _err=self.handle_stderr)

        log_cmd = utils.trim_and_convert_to_unicode(self.process.ran)
        self.out.log_external_command(log_cmd)
        if self.file:
            self.file.write("$ " + log_cmd + "\n")

    def handle_stdout(self, line: str = "") -> None:
        line = utils.trim_and_convert_to_unicode(line)

        if self.file:
            self.file.write(line + "\n")
        elif self._is_background:
            self._postponed_out.append((self.out.log_stdout, line))
        else:
            self.out.log_stdout(line)

    def handle_stderr(self, line: str) -> None:
        line = utils.trim_and_convert_to_unicode(line)
        if self.file:
            self.file.write("stderr: " + line + "\n")
        elif self._is_background:
            self._postponed_out.append((self.out.log_stderr, line))
        else:
            self.out.log_stderr(line)

    def add_tag(self, tag: str) -> None:
        if not tag:
            return

        request: Response = self.send_tag(tag)
        if request.status_code != 200:
            self.out.log_error(request.text)
        else:
            self.out.log("Tag '" + tag + "' added to build.")

    def finalize(self) -> None:
        self._error = None
        if not self._needs_finalization:
            if self._is_background:
                self._is_background = False
                self.out.log("Nothing was executed: this background step had no command")
            return
        try:
            text = ""
            try:
                self.process.wait()
            except Exception as e:
                if isinstance(e, sh.ErrorReturnCode):
                    text = f"Module sh got exit code {e.exit_code}\n"
                    if e.stderr:
                        text += utils.trim_and_convert_to_unicode(e.stderr) + "\n"
                else:
                    text = str(e) + '\n'

            self._handle_postponed_out()
            if text:
                text = utils.trim_and_convert_to_unicode(text)
                if self.file:
                    self.file.write(text + "\n")
                self.add_tag(self.configuration.fail_tag)
                self._error = text
                return

            self.add_tag(self.configuration.pass_tag)
            return

        finally:
            self.handle_stdout()
            if self.file:
                self.file.close()
            self._is_background = False

    def get_error(self) -> Optional[str]:
        return self._error

    def collect_artifacts(self) -> None:
        self.artifact_collector.collect_step_artifacts(self.configuration.artifacts,
                                                       self.configuration.report_artifacts)

    def _handle_postponed_out(self) -> None:
        for item in self._postponed_out:
            item[0](item[1])
        self._postponed_out = []


class Launcher(ProjectDirectory, HasOutput, HasStructure, HasErrorState):
    artifacts_factory = Dependency(artifact_collector.ArtifactCollector)
    api_support_factory = Dependency(api_support.ApiSupport)
    reporter_factory = Dependency(reporter.Reporter)
    server_factory = Dependency(automation_server.AutomationServerForHostingBuild)
    code_report_collector_factory = Dependency(code_report_collector.CodeReportCollector)

    @staticmethod
    def define_arguments(argument_parser):
        output_parser = argument_parser.get_or_create_group("Output")
        output_parser.add_argument("--out", "-o", dest="output", choices=["console", "file"],
                                   help="Define whether to print build logs to console or file. "
                                        "Log file names are generated based on the names of build steps. "
                                        "By default, logs are printed to console when the build is launched on "
                                        "Jenkins or TeamCity agent")

        parser = argument_parser.get_or_create_group("Configuration execution",
                                                     "External command launching and reporting parameters")

        parser.add_argument("--config", "-cfg", dest="config_path", metavar="CONFIG_PATH",
                            help="Path to project configuration file (example: -cfg=my/project/my_conf.py). "
                                 "Default is ``.universum.py``")

        parser.add_argument("--filter", "-f", dest="step_filter", action='append', metavar="STEP_FILTER",
                            help="Filter steps to execute. A single filter or a set of filters separated by ':'. "
                                 "Exclude using '!' symbol before filter. "
                                 "Example: -f='str1:!not str2' OR -f='str1' -f='!not str2'. "
                                 "See online documentation for more details")

        parser.add_hidden_argument("--launcher-output", "-lo", dest="output", choices=["console", "file"],
                                   help="Deprecated option. Please use '--out' instead", is_hidden=True)
        parser.add_hidden_argument("--launcher-config-path", "-lcp", dest="config_path", is_hidden=True,
                                   help="Deprecated option. Please use '--steps-config' instead")

    def __init__(self, *args, **kwargs) -> None:
        super().__init__(*args, **kwargs)
        self.source_project_configs: configuration_support.Configuration
        self.project_config: configuration_support.Configuration = configuration_support.Configuration()

        self.output: Output = self.settings.output
        if self.output is None:
            if utils.detect_environment() == "terminal":
                self.output = "file"
            else:
                self.output = "console"

        self.config_path = self.settings.config_path
        if not self.config_path:
            self.config_path = ".universum.py"

        self.artifact_collector = self.artifacts_factory()
        self.api_support = self.api_support_factory()
        self.reporter = self.reporter_factory()
        self.server = self.server_factory()
        self.code_report_collector = self.code_report_collector_factory()
        self.include_patterns, self.exclude_patterns = get_match_patterns(self.settings.step_filter)

    @make_block("Processing project configs")
    def process_project_configs(self) -> configuration_support.Configuration:
        config_path = utils.parse_path(self.config_path, self.settings.project_root)
        configuration_support.set_project_root(self.settings.project_root)
        configuration_support.set_config_path(self.settings.config_path)
        config_globals: Dict[str, configuration_support.Configuration] = {}
        sys.path.append(os.path.join(os.path.dirname(__file__), '..'))
        sys.path.append(os.path.join(os.path.dirname(config_path)))

        try:
            with open(config_path, encoding="utf-8") as config_file:
                exec(config_file.read(), config_globals)  # pylint: disable=exec-used
            self.source_project_configs = config_globals["configs"]
            dump_file: TextIO = self.artifact_collector.create_text_file("CONFIGS_DUMP.txt")
            dump_file.write(self.source_project_configs.dump())
            dump_file.close()
            config = self.source_project_configs.filter(check_if_env_set)
            self.project_config = config.filter(
                lambda cfg: check_str_match(cfg.name, self.include_patterns, self.exclude_patterns))

        except IOError as e:
            text = f"""{e}\n
                Possible reasons of this error:\n
                * There is no Universum configuration file in project repository\n
                * Config path, passed to the script ('{self.config_path}'),
                  does not lead to actual Universum configuration file location\n
                * Some problems occurred while downloading or copying the repository
                """
            raise CriticalCiException(cleandoc(text)) from e
        except KeyError as e:
            text = "KeyError: " + str(e) + '\n'
            text += "Possible reason of this error: variable 'configs' is not defined in Universum configuration file"
            raise CriticalCiException(text) from e
        except Exception as e:
            ex_traceback = sys.exc_info()[2]
            text = "Exception while processing Universum configuration file:\n" + \
                   utils.format_traceback(e, ex_traceback) + \
                   "\nTry to execute ``configs.dump()`` to make sure no exceptions occur in that case."
            raise CriticalCiException(text) from e

        if not self.project_config:
            text = "Project configs are empty, abort"
            if self.include_patterns or self.exclude_patterns:
                text += "\nRecheck filters applied:\n" + \
                        f"\tInclude patterns: {self.include_patterns}\n" + \
                        f"\tExclude patterns: {self.exclude_patterns}"
            raise CriticalCiException(text)

        return self.project_config

    def create_process(self, item: configuration_support.Step) -> RunningStep:
        working_directory = utils.parse_path(utils.strip_path_start(item.directory.rstrip("/")),
                                             self.settings.project_root)

        log_file: Optional[TextIO] = None
        if self.output == "file":
            log_file = self.artifact_collector.create_text_file(item.name + "_log.txt")
            self.out.log("Execution log is redirected to file")

        additional_environment = self.api_support.get_environment_settings()
<<<<<<< HEAD
        return RunningStep(item, self.out, self.server.add_build_tag, log_file, working_directory,
                           additional_environment, item.background, self.artifact_collector)
=======
        return RunningStep(item, self.out, self.server.add_build_tag,
                           log_file, working_directory, additional_environment, item.background)
>>>>>>> 704f75ac

    def launch_custom_configs(self, custom_configs: configuration_support.Configuration) -> None:
        self.structure.execute_step_structure(custom_configs, self.create_process)

    @make_block("Executing build steps")
    def launch_project(self) -> None:
        self.reporter.add_block_to_report(self.structure.get_current_block())
        self.structure.execute_step_structure(self.project_config, self.create_process)<|MERGE_RESOLUTION|>--- conflicted
+++ resolved
@@ -425,13 +425,8 @@
             self.out.log("Execution log is redirected to file")
 
         additional_environment = self.api_support.get_environment_settings()
-<<<<<<< HEAD
         return RunningStep(item, self.out, self.server.add_build_tag, log_file, working_directory,
                            additional_environment, item.background, self.artifact_collector)
-=======
-        return RunningStep(item, self.out, self.server.add_build_tag,
-                           log_file, working_directory, additional_environment, item.background)
->>>>>>> 704f75ac
 
     def launch_custom_configs(self, custom_configs: configuration_support.Configuration) -> None:
         self.structure.execute_step_structure(custom_configs, self.create_process)
