from typing import cast, Callable, Dict, List, Optional, TextIO, Tuple
from types import ModuleType

import importlib
import os
import shutil
import warnings

import sh

from ...modules.artifact_collector import ArtifactCollector
from ...modules.reporter import Reporter
from ...lib.ci_exception import CriticalCiException, SilentAbortException
from ...lib.gravity import Dependency
from ...lib.module_arguments import IncorrectParameterError
from ...lib.utils import make_block, Uninterruptible, convert_to_str
from ...lib import utils
from ..output import HasOutput
from ..structure_handler import HasStructure
from . import base_vcs
from .swarm import Swarm

__all__ = [
    "PerforceMainVcs",
    "PerforcePollVcs",
    "PerforceSubmitVcs",
    "catch_p4exception"
]

P4Exception = None


class P4stub(ModuleType):
    P4Exception: str
    P4: Callable


def catch_p4exception(ignore_if=None):
    return utils.catch_exception("P4Exception", ignore_if)


class PerforceVcs(base_vcs.BaseVcs, HasOutput, HasStructure):
    """
    This class contains global functions for interaction with Perforce
    """

    @staticmethod
    def define_arguments(argument_parser):
        parser = argument_parser.get_or_create_group("Perforce",
                                                     "Please read the details about P4 environment variables "
                                                     "in official Helix manual")

        parser.add_argument("--p4-port", "-p4p", dest="port", help="P4 port (e.g. 'myhost.net:1666')", metavar="P4PORT")
        parser.add_argument("--p4-user", "-p4u", dest="user", help="P4 user name", metavar="P4USER")
        parser.add_argument("--p4-password", "-p4P", dest="password", help="P4 password", metavar="P4PASSWD")

    def __init__(self, *args, **kwargs):
        super().__init__(*args, **kwargs)

        utils.check_required_option(self.settings, "port", """
            the perforce 'port' is not specified.

            The perforce port defines protocol, host and listening port
            of the perforce server. Please specify perforce port by
            using '--p4-port' ('-p4p') command line parameter or
            by setting P4PORT environment variable.""")
        utils.check_required_option(self.settings, "user", """
            the perforce user name is not specified.

            The perforce user name is required to authenticate with
            perforce server. Please specify the perforce user name by
            using '--p4-user' ('-p4u') command line parameter or
            by setting P4USER environment variable.""")
        utils.check_required_option(self.settings, "password", """
            the perforce password is not specified.

            The perforce password is required to authenticate with
            perforce server. Please specify the perforce password by
            using '--p4-password' ('-p4P') command line parameter or
            by setting P4PASSWD environment variable.""")

        try:
<<<<<<< HEAD
            p4_module = cast(P4stub, importlib.import_module("P4"))
        except ImportError:
=======
            p4_module = importlib.import_module("P4")
        except ImportError as e:
>>>>>>> 6aafcdfd
            text = "Error: using VCS type 'p4' requires official Helix CLI and Python package 'perforce-p4python' " \
                   "to be installed. Please refer to `Prerequisites` chapter of project documentation for " \
                   "detailed instructions"
            raise ImportError(text) from e

        # By putting P4 object to self, we can use it in this or any derived classes without any further imports
        self.p4 = p4_module.P4()
        global P4Exception
        P4Exception = p4_module.P4Exception

    @make_block("Connecting")
    @catch_p4exception()
    def connect(self):
        self.disconnect()
        self.p4.port = self.settings.port
        self.p4.user = self.settings.user
        self.p4.password = self.settings.password

        self.p4.connect()
        self.append_repo_status("Perforce server: " + self.settings.port + "\n\n")

    @make_block("Disconnecting")
    def disconnect(self):
        with warnings.catch_warnings(record=True) as w:
            self.p4.disconnect()
            if not w:
                return
            if "Not connected" in str(w[0].message):  # We consider it ok for a session to expire or not be created yet
                return
            text = ""
            for line in w:
                text += "\n" + warnings.formatwarning(str(line.message), line.category, line.filename, line.lineno)
            self.structure.fail_current_block("Unexpected warning(s): " + text)
            raise SilentAbortException()

    def finalize(self):
        with Uninterruptible(self.out.log_exception) as run:
            run(self.disconnect)
            run(super().finalize)


class PerforceSubmitVcs(PerforceVcs, base_vcs.BaseSubmitVcs):
    @staticmethod
    def define_arguments(argument_parser):
        parser = argument_parser.get_or_create_group("Perforce")
        parser.add_argument("--p4-client", "-p4c", dest="client", metavar="P4CLIENT",
                            help="Existing P4 client (workspace) name to use for submitting")

    def __init__(self, *args, **kwargs):
        super().__init__(*args, **kwargs)

        if not getattr(self.settings, "client", None):
            raise IncorrectParameterError("perforce workspace name is not specified.\n\n"
                                          "This parameter is required for submitting changes to the perforce.\n"
                                          "It defines the name of the existing workspace to use for submit.\n"
                                          "Please specify the workspace name by using '--p4-client' ('-p4c')\n"
                                          "command-line parameter or P4CLIENT environment variable.")

    def p4reconcile(self, *args, **kwargs):
        try:
            return self.p4.run_reconcile(*args, **kwargs)
        except P4Exception as e:
            if not e.warnings:
                raise P4Exception from e
            if "no file(s) to reconcile" not in e.warnings[0]:
                raise P4Exception from e
            return []

    def reconcile_one_path(self, file_path, workspace_root, change_id, edit_only):
        # TODO: cover 'not file_path.startswith("/")' case with tests
        if not file_path.startswith("/"):
            file_path = workspace_root + "/" + file_path
        if file_path.endswith("/"):
            file_path += "..."
        if edit_only:
            reconcile_result = self.p4reconcile("-c", change_id, "-e", convert_to_str(file_path))
            if not reconcile_result:
                self.out.log(
                    "The file was not edited. Skipping '{}'...".format(os.path.relpath(file_path, workspace_root)))
        else:
            reconcile_result = self.p4reconcile("-c", change_id, convert_to_str(file_path))

        for line in reconcile_result:
            # p4reconcile returns list of dicts AND strings if file is opened in another workspace
            # so we catch TypeError if line is not dict
            try:
                if line["action"] == "add":
                    self.p4.run_reopen("-c", change_id, "-t", "+w", line["depotFile"])
            except TypeError:
                self.out.log(line)

    @catch_p4exception()
    def submit_new_change(self, description, file_list, review=False, edit_only=False):
        self.connect()

        if review:
            raise CriticalCiException("'--create-review' option is not supported for Perforce at the moment")

        if not self.p4.run_clients("-e", self.settings.client):
            raise CriticalCiException("Workspace '" + self.settings.client + "' doesn't exist!")
        self.p4.client = self.settings.client
        client = self.p4.fetch_client(self.settings.client)
        workspace_root = client['Root']

        change = self.p4.fetch_change()
        change["Files"] = []
        change["Description"] = description
        change_id = self.p4.save_change(change)[0].split()[1]

        try:
            for file_path in file_list:
                self.reconcile_one_path(file_path, workspace_root, change_id, edit_only)

            current_cl = self.p4.fetch_change(change_id)
            # If no changes were reconciled, there will be no file records in CL dictionary
            if "Files" not in current_cl:
                self.p4.run_change("-d", change_id)
                return 0

            self.p4.run_submit(current_cl, "-f", "revertunchanged")
        except Exception as e:
            self.p4.run_revert("-k", "-c", change_id, "//...")
            self.p4.run_change("-d", change_id)
            raise CriticalCiException(str(e)) from e

        return change_id


class PerforceWithMappings(PerforceVcs):

    @staticmethod
    def define_arguments(argument_parser):
        parser = argument_parser.get_or_create_group("Perforce")

        parser.add_argument("--p4-project-depot-path", "-p4d", dest="project_depot_path", metavar="P4_PATH",
                            help="Depot path to get sources from (starts with '//', ends with '/...'"
                                 "Only supports one path. Cannot be used with '--p4-mappings' option")

        parser.add_argument("--p4-mappings", "-p4m", dest="mappings", action="append", nargs='+',
                            metavar="P4_MAPPINGS",
                            help="P4 mappings. Cannot be used with '--p4-project-depot-path' option. "
                                 "Use the following format: '//depot/path/... /local/path/...', "
                                 "where the right half is the same as in real P4 mappings, "
                                 "but without client name. Just start from client root with one slash. "
                                 "For more than one add several times or split with ',' character")

    def __init__(self, *args, **kwargs):
        super().__init__(*args, **kwargs)

        if not getattr(self.settings, "project_depot_path", None) and not getattr(self.settings, "mappings", None):
            raise IncorrectParameterError("both P4_PATH (-p4d) and P4_MAPPINGS (-p4m) are not set.\n\n"
                                          "Universum needs one of these parameters to be set in order to download "
                                          "sources.\n")

        # Convert old-style depot path into mappings
        if self.settings.project_depot_path:
            if self.settings.mappings:
                raise IncorrectParameterError("Both 'P4_PATH' and 'P4_MAPPINGS' cannot be processed simultaneously")
            mappings = [self.settings.project_depot_path + " /..."]
        else:
            mappings = self.settings.mappings

        self.mappings = utils.unify_argument_list(mappings)


class PerforceMainVcs(PerforceWithMappings, base_vcs.BaseDownloadVcs):
    swarm_factory = Dependency(Swarm)
    artifacts_factory = Dependency(ArtifactCollector)
    reporter_factory = Dependency(Reporter)

    @staticmethod
    def define_arguments(argument_parser):
        parser = argument_parser.get_or_create_group("Perforce")

        parser.add_argument("--p4-client", "-p4c", dest="client", metavar="P4CLIENT",
                            help="P4 client (workspace) name to be created. "
                                 "Use '--p4-force-clean' option to delete this client while finalizing")

        parser.add_argument("--p4-sync", "-p4h", action="append", nargs='+', dest="sync_cls",
                            metavar="SYNC_CHANGELIST",
                            help="Sync (head) CL(s). Just a number will be interpreted as united CL for "
                                 "all added VCS roots. To add a sync CL for specific depot/workspace location, "
                                 "write location in the same format as in P4_MAPPINGS with '@<CL number>' "
                                 "in the end, e.g. '//DEV/Solution/MyProject/...@1234567'. To specify "
                                 "more than one sync CL for several locations, add '--p4-sync' several times "
                                 "or split them with comma")

        parser.add_argument("--p4-shelve", "-p4s", action="append", nargs='+', dest="shelve_cls",
                            metavar="SHELVE_CHANGELIST",
                            help="List of shelve CLs to be applied, separated by comma. "
                                 "--p4-shelve can be added to the command line several times. "
                                 "Also shelve CLs can be specified via additional environment variables: "
                                 "SHELVE_CHANGELIST_1..5")

        parser.add_argument("--p4-force-clean", action="store_true", dest="force_clean",
                            help="**Revert all vcs within '--p4-client' and delete the workspace.** "
                                 "Mandatory for CI environment, otherwise use with caution")

    def __init__(self, *args, **kwargs):
        super().__init__(*args, **kwargs)

        if not getattr(self.settings, "client", None):
            raise IncorrectParameterError("perforce workspace name is not specified.\n\n"
                                          "This parameter is required for creating temporary workspace\n"
                                          "for downloading project sources. Please specify the workspace\n"
                                          "name by using '--p4-client' ('-p4c') command-line parameter\n"
                                          "or P4CLIENT environment variable.")

        self.artifacts = self.artifacts_factory()
        self.reporter = self.reporter_factory()
        # self.swarm is initialized by self.code_review()
        self.swarm = None

        self.client_name = self.settings.client
        self.client_root = self.settings.project_root

        self.sync_cls = []
        self.shelve_cls = []
        self.depots = []
        self.client_view = []
        self.mappings_dict = {}

        self.unshelved_files: List[Dict[str, str]] = []
        self.diff_in_files: List[Tuple[Optional[str], Optional[str], Optional[str]]] = []

    def code_review(self):
        self.swarm = self.swarm_factory(self.settings.user, self.settings.password)
        return self.swarm

    def get_related_cls(self, cl_number):
        cl_list = [cl_number]
        description = self.p4.run_describe(cl_number)[0]
        for entry in description['desc'].splitlines():
            if entry.startswith("[Related change IDs]"):
                cl_list.extend([number.strip() for number in entry.strip("[Related change IDs]").split(",")])

        return cl_list

    def expand_workspace_parameters(self):
        # Create a list of depots for sync
        for mapping in self.mappings:
            splat_mapping = mapping.split(" ")
            self.depots.append({"path": splat_mapping[0]})
            self.client_view.append(splat_mapping[0] + " //" + self.client_name + splat_mapping[-1])

        # Finalize the list of depots for sync: merge and define sync CLs
        self.sync_cls = utils.unify_argument_list(self.settings.sync_cls)
        if len(self.sync_cls) == 1 and self.sync_cls[0].isdigit():
            for depot in self.depots:
                depot["cl"] = self.sync_cls[0]

        else:
            for depot in self.depots:
                depot["cl"] = None

            for entry in self.sync_cls:
                splat_entry = entry.split("@")
                # Remove identical depot entries, mostly for aesthetic reasons
                for index, depot in enumerate(self.depots):
                    if splat_entry[0] == depot["path"]:
                        self.depots.pop(index)
                self.depots.append({"path": splat_entry[0], "cl": splat_entry[1]})

        # Retrieve list of shelved CLs from Swarm and "classic" environment variables
        cls = []
        if self.swarm:
            swarm_cls = self.get_related_cls(self.swarm.settings.change)
            cls.extend(swarm_cls)
        for x in range(1, 6):
            cls.append(os.getenv("SHELVE_CHANGELIST_" + str(x)))
        self.shelve_cls = sorted(list(set(utils.unify_argument_list(self.settings.shelve_cls, additional_list=cls))))

    def p4report(self, report):
        for line in report:
            if isinstance(line, dict):
                self.out.log(line["depotFile"] + " (" + line["action"] + ")")

    @make_block("Creating workspace")
    @catch_p4exception()
    def create_workspace(self):
        self.expand_workspace_parameters()

        if not all((self.client_name, self.client_root, self.client_view)):
            raise CriticalCiException("Workspace is not created. Some of these parameters are missing: "
                                      "client name, root directory or mappings.")

        if self.settings.force_clean:
            self.clean_workspace()

        if self.p4.run_clients("-e", self.client_name):
            raise CriticalCiException("Workspace '" + self.client_name + "' already exists!")

        client = self.p4.fetch_client(self.client_name)
        client["Root"] = convert_to_str(self.client_root)
        client["View"] = self.client_view
        self.p4.save_client(client)
        self.p4.client = self.client_name
        self.out.log("Workspace '" + self.client_name + "' created/updated.")

        self.append_repo_status("Workspace: " + self.client_name + "\n")
        self.append_repo_status("Workspace root: " + self.client_root + "\n")
        self.append_repo_status("Mappings:\n")
        for line in self.client_view:
            self.append_repo_status("    " + line + "\n")

    @make_block("Downloading")
    @catch_p4exception()
    def sync(self):
        self.sources_need_cleaning = True        # pylint: disable=attribute-defined-outside-init
        self.append_repo_status("Sync CLs:\n")

        for idx, depot in enumerate(self.depots):
            if depot["cl"] is None:
                self.out.log("Getting latest CL number for '" + depot["path"] + "'")
                try:
                    depot["cl"] = self.p4.run_changes("-m", "1", "-s", "submitted", depot["path"])[0]["change"]
                except IndexError as e:
                    text = "Error getting latest CL number for '" + depot["path"] + "'"
                    text += "\nPlease check depot path formatting (e.g. '/...' in the end for directories)"
                    raise CriticalCiException(text) from e
                self.out.log("Latest CL: " + depot["cl"])

            line = depot["path"] + '@' + depot["cl"]
            # Set environment variable for each mapping in order of there definition
            os.environ["SYNC_CL_{}".format(idx)] = depot["cl"]

            self.out.log("Downloading " + line)
            try:
                result = self.p4.run_sync("-f", line)
            except P4Exception as e:
                if "not in client view" not in str(e):
                    raise CriticalCiException(str(e)) from e

                text = f"{e}\nPossible reasons of this error:"
                text += "\n * Wrong formatting (e.g. no '/...' in the end of directory path)"
                text += "\n * Location in 'SYNC_CHANGELIST' is not actually located inside any of 'P4_MAPPINGS'"
                raise CriticalCiException(text) from e

            self.append_repo_status(f"    {line}\n")
            self.out.log(f"Downloaded {result[0]['totalFileCount']} files.")

    def p4unshelve(self, *args, **kwargs):
        try:
            result = self.p4.run_unshelve(*args, **kwargs)
        except P4Exception as e:
            if "already committed" in str(e) and self.swarm and len(self.shelve_cls) == 1:
                self.out.log("CL already committed")
                self.out.report_build_status("CL already committed")
                self.swarm = None
                raise SilentAbortException(application_exit_code=0) from e
            raise P4Exception from e
        return result

    @make_block("Unshelving")
    @catch_p4exception()
    def unshelve(self):
        if self.shelve_cls:
            self.append_repo_status("Shelve CLs:")
            for cl in self.shelve_cls:
                self.out.log("Unshelve CL " + cl)
                report = self.p4unshelve("-s", cl, "-f")
                self.map_local_path_to_depot(report)
                self.p4report(report)
                self.append_repo_status(" " + cl)
            self.append_repo_status("\n")

    @catch_p4exception(ignore_if="file(s) up-to-date")
    def check_diff_for_depot(self, depot: str) -> str:
        try:
            p4cmd = sh.Command("p4")
            diff_result = p4cmd("-c", self.settings.client, "-u", self.settings.user,
                                "-P", self.settings.password, "-p", self.settings.port,
                                "diff", depot)
            result: str = utils.trim_and_convert_to_unicode(diff_result.stdout)
        except sh.ErrorReturnCode as e:
            for line in e.stderr.splitlines():
                if not (line.startswith("Librarian checkout")
                        or line.startswith("Error opening librarian file")
                        or line.startswith("Transfer of librarian file")
                        or line.endswith(".gz: No such file or directory")):
                    raise CriticalCiException(utils.trim_and_convert_to_unicode(e.stderr)) from e
            result = utils.trim_and_convert_to_unicode(e.stdout)
        return result

    def calculate_file_diff(self) -> List[Dict[str, str]]:
        action_list: Dict[str, str] = {}
        for entry in self.p4.run_opened():
            action_list[entry["depotFile"]] = entry["action"]
        if not action_list:
            return [{}]

        result: List[Dict[str, str]] = []
        # Both 'p4 opened' and 'p4 where' entries have same key 'depotFile'
        for entry in self.p4.run_where(list(action_list.keys())):
            result.append({"action": action_list[entry["depotFile"]],
                           "repo_path": entry["depotFile"],
                           "local_path": entry["path"]})
        return result

    @make_block("Checking diff")
    def diff(self) -> None:
        rep_diff: List[str] = []
        for depot in self.depots:
            line: str = depot["path"] + '@' + depot["cl"]
            result: str = self.check_diff_for_depot(line)
            if result:
                rep_diff.append(result + "\n")

        if rep_diff:
            file_name = "REPOSITORY_DIFFERENCE.txt"
            self.append_repo_status("See '" + file_name + "' for details on unshelved changes\n")

            f: TextIO = self.artifacts.create_text_file(file_name)
            for result in rep_diff:
                f.write(result)
            f.close()

    def map_local_path_to_depot(self, report):
        for line in report:
            if isinstance(line, dict):
                abs_path = self.p4.run("where", line["depotFile"])[0]["path"]
                self.mappings_dict[abs_path] = line["depotFile"]

    @make_block("Revert workspace to depot state")
    @catch_p4exception()
    def copy_cl_files_and_revert(self) -> List[Tuple[Optional[str], Optional[str], Optional[str]]]:
        self.unshelved_files = self.p4.run_opened()
        unshelved_path: List[Tuple[Optional[str], Optional[str], Optional[str]]] = []

        unshelved_filtered: List[Dict[str, str]] =\
            [item for item in self.unshelved_files if item["action"] != "move/delete"]

        for item in unshelved_filtered:
            relative: Optional[str] = None
            copied: Optional[str] = None
            absolute: Optional[str]
            if item["action"] == "delete":
                absolute = os.path.join(self.client_root, item["clientFile"].replace("//" + item["client"] + "/", ""))
            else:
                relative = item["clientFile"].replace("//" + item["client"] + "/", "")
                copied = os.path.join(self.client_root, "new_temp", relative)
                absolute = os.path.join(self.client_root, relative)
                try:
                    shutil.copy(absolute, copied)
                except IOError:
                    os.makedirs(os.path.dirname(copied))
                    shutil.copy(absolute, copied)
                # absolute = None to make sure content of 'add' and 'branch' won't participate in diff after revert
                # for 'branch' diff we will assume it is a new file
                # be careful, file for 'add' will be present in repo after revert
                if item["action"] in ["add", "branch"]:
                    absolute = None
            unshelved_path.append((relative, copied, absolute))

        if self.shelve_cls:
            self.p4.run_revert("//...")

            for item, path in zip(unshelved_filtered, unshelved_path):
                relative, copied, absolute = path
                if item["action"] == "move/add":
                    for local, depot in self.mappings_dict.items():
                        if depot == item["movedFile"]:
                            absolute = local
                self.diff_in_files.append((relative, copied, absolute))
        return self.diff_in_files

    def prepare_repository(self):
        self.connect()
        self.create_workspace()
        self.sync()
        self.unshelve()
        self.diff()
        if self.swarm:
            self.swarm.client_root = self.client_root
            self.swarm.mappings_dict = self.mappings_dict

    @make_block("Cleaning workspace", pass_errors=False)
    def clean_workspace(self):
        try:
            self.p4.client = self.client_name
            report = self.p4.run_revert("-k", "-c", "default", "//...")
            self.p4report(report)
            shelves = self.p4.run_changes("-c", self.client_name, "-s", "shelved")
            for item in shelves:
                self.out.log("Deleting shelve from CL " + item["change"])
                self.p4.run_shelve("-d", "-c", item["change"])
            all_cls = self.p4.run_changes("-c", self.client_name, "-s", "pending")
            for item in all_cls:
                self.out.log("Deleting CL " + item["change"])
                self.p4.run_revert("-k", "-c", item["change"], "//...")
                self.p4.run_change("-d", item["change"])
        except P4Exception as e:
            if "Client '{}' unknown".format(self.client_name) not in e.value \
                    and "file(s) not opened on this client" not in e.value:
                self.structure.fail_current_block(e.value)
        try:
            self.p4.delete_client(self.client_name)
        except P4Exception as e:
            if "Client '{}' doesn't exist".format(self.client_name) not in e.value:
                self.structure.fail_current_block(e.value)

    def finalize(self):
        with Uninterruptible(self.out.log_exception) as run:
            if self.settings.force_clean:
                run(self.connect)
                run(self.clean_workspace)
            run(self.disconnect)
            run(super().finalize)


class PerforcePollVcs(PerforceWithMappings, base_vcs.BasePollVcs):
    def get_changes(self, changes_reference=None, max_number='1'):
        self.connect()

        if not changes_reference:
            changes_reference = {}
        result = {}

        for depot in self.mappings:
            depot_path = depot.split(" ")[0]
            if depot_path not in result:
                result[depot_path] = []

            changes = self.p4.run_changes("-s", "submitted", "-m1", depot_path)
            last_cl = changes[0]["change"]
            reference_cl = changes_reference.get(depot_path, last_cl)

            rev_range_string = depot_path + "@" + reference_cl + ",#head"
            submitted_cls = self.p4.run_changes("-s", "submitted", "-m" + str(max_number), rev_range_string)

            submitted_cls.reverse()
            for cl in submitted_cls:
                result[depot_path].append(cl["change"])

        return result<|MERGE_RESOLUTION|>--- conflicted
+++ resolved
@@ -30,8 +30,8 @@
 P4Exception = None
 
 
-class P4stub(ModuleType):
-    P4Exception: str
+class P4stub(ModuleType):  # replace with proper stubs
+    P4Exception: Exception
     P4: Callable
 
 
@@ -80,13 +80,8 @@
             by setting P4PASSWD environment variable.""")
 
         try:
-<<<<<<< HEAD
             p4_module = cast(P4stub, importlib.import_module("P4"))
-        except ImportError:
-=======
-            p4_module = importlib.import_module("P4")
         except ImportError as e:
->>>>>>> 6aafcdfd
             text = "Error: using VCS type 'p4' requires official Helix CLI and Python package 'perforce-p4python' " \
                    "to be installed. Please refer to `Prerequisites` chapter of project documentation for " \
                    "detailed instructions"
