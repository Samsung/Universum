--- conflicted
+++ resolved
@@ -16,11 +16,7 @@
 
 
 @needs_structure
-<<<<<<< HEAD
-class LocalMainVcs(base_vcs.BaseDownloadVcs, HasErrorState):
-=======
-class LocalMainVcs(base_vcs.BaseDownloadVcs, HasOutput):
->>>>>>> bf167514
+class LocalMainVcs(base_vcs.BaseDownloadVcs, HasOutput, HasErrorState):
     @staticmethod
     def define_arguments(argument_parser):
         parser = argument_parser.get_or_create_group("Local files",
