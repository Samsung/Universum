--- conflicted
+++ resolved
@@ -271,16 +271,11 @@
                             pass_errors=True):
                 if not self.finalize_background_step(item) and item['is_critical']:
                     result = False
-<<<<<<< HEAD
-                    self.out.report_skipped("The background step '" + item['name'] + "' failed, and as it is critical, "
-                                            "all further steps will be skipped")
+                    self.out.log_skipped("The background step '" + item['name'] + "' failed, and as it is critical, "
+                                                                                  "all further steps will be skipped")
             if item['has_artifacts']:
                 with self.block(block_name=f"Collecting artifacts for the '{item['name']}' step", pass_errors=False):
                     item['process'].collect_artifacts()
-=======
-                    self.out.log_skipped("The background step '" + item['name'] + "' failed, and as it is critical, "
-                                                                                  "all further steps will be skipped")
->>>>>>> 704f75ac
 
         self.out.log("All ongoing background steps completed")
         self.active_background_steps = []
