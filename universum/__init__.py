__title__ = "Universum"
<<<<<<< HEAD
__version__ = "0.19.0"
=======
__version__ = "0.19.1"
>>>>>>> eb3ceb78
<|MERGE_RESOLUTION|>--- conflicted
+++ resolved
@@ -1,6 +1,2 @@
 __title__ = "Universum"
-<<<<<<< HEAD
-__version__ = "0.19.0"
-=======
-__version__ = "0.19.1"
->>>>>>> eb3ceb78
+__version__ = "0.19.1"